--- conflicted
+++ resolved
@@ -1,20 +1,5 @@
 use chrono::{DateTime, FixedOffset};
-<<<<<<< HEAD
-use std::fmt::{
-    Display,
-    Formatter,
-    Result as FmtResult
-};
-use super::deserialize_sync_user;
-
-#[cfg(all(feature = "builder", feature = "cache", feature = "model"))]
-use builder::EditMember;
-#[cfg(all(feature = "cache", feature = "model"))]
-use internal::prelude::*;
-#[cfg(feature = "model")]
-=======
 use model::prelude::*;
->>>>>>> 45673383
 use std::borrow::Cow;
 use std::cell::RefCell;
 use super::deserialize_user;
@@ -77,134 +62,6 @@
 }
 
 impl Member {
-<<<<<<< HEAD
-    /// Adds a [`Role`] to the member, editing its roles in-place if the request
-    /// was successful.
-    ///
-    /// **Note**: Requires the [Manage Roles] permission.
-    ///
-    /// [`Role`]: struct.Role.html
-    /// [Manage Roles]: permissions/constant.MANAGE_ROLES.html
-    #[cfg(feature = "cache")]
-    pub fn add_role<R: Into<RoleId>>(&mut self, role_id: R) -> Result<()> {
-        let role_id = role_id.into();
-
-        if self.roles.contains(&role_id) {
-            return Ok(());
-        }
-
-        match http::add_member_role(self.guild_id.0, self.user.read().id.0, role_id.0) {
-            Ok(()) => {
-                self.roles.push(role_id);
-
-                Ok(())
-            },
-            Err(why) => Err(why),
-        }
-    }
-
-    /// Adds one or multiple [`Role`]s to the member, editing
-    /// its roles in-place if the request was successful.
-    ///
-    /// **Note**: Requires the [Manage Roles] permission.
-    ///
-    /// [`Role`]: struct.Role.html
-    /// [Manage Roles]: permissions/constant.MANAGE_ROLES.html
-    #[cfg(feature = "cache")]
-    pub fn add_roles(&mut self, role_ids: &[RoleId]) -> Result<()> {
-        self.roles.extend_from_slice(role_ids);
-
-        let mut builder = EditMember::default();
-        builder.roles(&self.roles);
-        let map = utils::vecmap_to_json_map(builder.0);
-
-        match http::edit_member(self.guild_id.0, self.user.read().id.0, &map) {
-            Ok(()) => Ok(()),
-            Err(why) => {
-                self.roles.retain(|r| !role_ids.contains(r));
-
-                Err(why)
-            },
-        }
-    }
-
-    /// Ban the member from its guild, deleting the last X number of
-    /// days' worth of messages.
-    ///
-    /// **Note**: Requires the [Ban Members] permission.
-    ///
-    /// # Errors
-    ///
-    /// Returns a [`ModelError::GuildNotFound`] if the guild could not be
-    /// found.
-    ///
-    /// [`ModelError::GuildNotFound`]: enum.ModelError.html#variant.GuildNotFound
-    ///
-    /// [Ban Members]: permissions/constant.BAN_MEMBERS.html
-    #[cfg(feature = "cache")]
-    pub fn ban<BO: BanOptions>(&self, ban_options: &BO) -> Result<()> {
-        let dmd = ban_options.dmd();
-        if dmd > 7 {
-            return Err(Error::Model(ModelError::DeleteMessageDaysAmount(dmd)));
-        }
-
-        let reason = ban_options.reason();
-
-        if reason.len() > 512 {
-            return Err(Error::ExceededLimit(reason.to_string(), 512));
-        }
-
-        http::ban_user(
-            self.guild_id.0,
-            self.user.read().id.0,
-            dmd,
-            &*reason,
-        )
-    }
-
-    /// Determines the member's colour.
-    #[cfg(all(feature = "cache", feature = "utils"))]
-    pub fn colour(&self) -> Option<Colour> {
-        let cache = CACHE.read();
-        let guild = cache.guilds.get(&self.guild_id)?.read();
-
-        let mut roles = self.roles
-            .iter()
-            .filter_map(|role_id| guild.roles.get(role_id))
-            .collect::<Vec<&Role>>();
-        roles.sort_by(|a, b| b.cmp(a));
-
-        let default = Colour::default();
-
-        roles
-            .iter()
-            .find(|r| r.colour.0 != default.0)
-            .map(|r| r.colour)
-    }
-
-    /// Returns the "default channel" of the guild for the member.
-    /// (This returns the first channel that can be read by the member, if there isn't
-    /// one returns `None`)
-    #[cfg(feature = "cache")]
-    pub fn default_channel(&self) -> Option<Arc<RwLock<GuildChannel>>> {
-        let guild = match self.guild_id.find() {
-            Some(guild) => guild,
-            None => return None,
-        };
-
-        let reader = guild.read();
-
-        for (cid, channel) in &reader.channels {
-            if reader.permissions_in(*cid, self.user.read().id).read_messages() {
-                return Some(Arc::clone(channel));
-            }
-        }
-
-        None
-    }
-
-=======
->>>>>>> 45673383
     /// Calculates the member's display name.
     ///
     /// The nickname takes priority over the member's username if it exists.
@@ -221,251 +78,15 @@
     /// Returns the DiscordTag of a Member, taking possible nickname into account.
     #[inline]
     pub fn distinct(&self) -> String {
-<<<<<<< HEAD
-        format!(
-            "{}#{}",
-            self.display_name(),
-            self.user.read().discriminator
-        )
-    }
+        unsafe {
+            let user = &*self.user.as_ptr();
 
-    /// Edits the member with the given data. See [`Guild::edit_member`] for
-    /// more information.
-    ///
-    /// See [`EditMember`] for the permission(s) required for separate builder
-    /// methods, as well as usage of this.
-    ///
-    /// [`Guild::edit_member`]: ../model/guild/struct.Guild.html#method.edit_member
-    /// [`EditMember`]: ../builder/struct.EditMember.html
-    #[cfg(feature = "cache")]
-    pub fn edit<F: FnOnce(EditMember) -> EditMember>(&self, f: F) -> Result<()> {
-        let map = utils::vecmap_to_json_map(f(EditMember::default()).0);
-
-        http::edit_member(self.guild_id.0, self.user.read().id.0, &map)
-    }
-
-    /// Retrieves the ID and position of the member's highest role in the
-    /// hierarchy, if they have one.
-    ///
-    /// This _may_ return `None` if:
-    ///
-    /// - the user has roles, but they are not present in the cache for cache
-    /// inconsistency reasons
-    /// - you already have a write lock to the member's guild
-    ///
-    /// The "highest role in hierarchy" is defined as the role with the highest
-    /// position. If two or more roles have the same highest position, then the
-    /// role with the lowest ID is the highest.
-    #[cfg(feature = "cache")]
-    pub fn highest_role_info(&self) -> Option<(RoleId, i64)> {
-        let guild = self.guild_id.find()?;
-        let reader = guild.try_read()?;
-
-        let mut highest = None;
-
-        for role_id in &self.roles {
-            if let Some(role) = reader.roles.get(&role_id) {
-                // Skip this role if this role in iteration has:
-                //
-                // - a position less than the recorded highest
-                // - a position equal to the recorded, but a higher ID
-                if let Some((id, pos)) = highest {
-                    if role.position < pos || (role.position == pos && role.id > id) {
-                        continue;
-                    }
-                }
-
-                highest = Some((role.id, role.position));
-            }
+            format!(
+                "{}#{}",
+                self.display_name(),
+                user.discriminator,
+            )
         }
-
-        highest
-    }
-
-    /// Kick the member from the guild.
-    ///
-    /// **Note**: Requires the [Kick Members] permission.
-    ///
-    /// # Examples
-    ///
-    /// Kick a member from its guild:
-    ///
-    /// ```rust,ignore
-    /// // assuming a `member` has already been bound
-    /// match member.kick() {
-    ///     Ok(()) => println!("Successfully kicked member"),
-    ///     Err(Error::Model(ModelError::GuildNotFound)) => {
-    ///         println!("Couldn't determine guild of member");
-    ///     },
-    ///     Err(Error::Model(ModelError::InvalidPermissions(missing_perms))) => {
-    ///         println!("Didn't have permissions; missing: {:?}", missing_perms);
-    ///     },
-    ///     _ => {},
-    /// }
-    /// ```
-    ///
-    /// # Errors
-    ///
-    /// Returns a [`ModelError::GuildNotFound`] if the Id of the member's guild
-    /// could not be determined.
-    ///
-    /// If the `cache` is enabled, returns a [`ModelError::InvalidPermissions`]
-    /// if the current user does not have permission to perform the kick.
-    ///
-    /// [`ModelError::GuildNotFound`]: enum.ModelError.html#variant.GuildNotFound
-    /// [`ModelError::InvalidPermissions`]: enum.ModelError.html#variant.InvalidPermissions
-    /// [Kick Members]: permissions/constant.KICK_MEMBERS.html
-    pub fn kick(&self) -> Result<()> {
-        #[cfg(feature = "cache")]
-        {
-            let cache = CACHE.read();
-
-            if let Some(guild) = cache.guilds.get(&self.guild_id) {
-                let req = Permissions::KICK_MEMBERS;
-                let reader = guild.read();
-
-                if !reader.has_perms(req) {
-                    return Err(Error::Model(ModelError::InvalidPermissions(req)));
-                }
-
-                reader.check_hierarchy(self.user.read().id)?;
-            }
-        }
-
-        self.guild_id.kick(self.user.read().id)
-    }
-
-    /// Returns the guild-level permissions for the member.
-    ///
-    /// # Examples
-    ///
-    /// ```rust,ignore
-    /// // assuming there's a `member` variable gotten from anything.
-    /// println!("The permission bits for the member are: {}",
-    /// member.permissions().expect("permissions").bits);
-    /// ```
-    ///
-    /// # Errors
-    ///
-    /// Returns a [`ModelError::GuildNotFound`] if the guild the member's in could not be
-    /// found in the cache.
-    ///
-    /// And/or returns [`ModelError::ItemMissing`] if the "default channel" of the guild is not
-    /// found.
-    ///
-    /// [`ModelError::GuildNotFound`]: enum.ModelError.html#variant.GuildNotFound
-    /// [`ModelError::ItemMissing`]: enum.ModelError.html#variant.ItemMissing
-    #[cfg(feature = "cache")]
-    pub fn permissions(&self) -> Result<Permissions> {
-        let guild = match self.guild_id.find() {
-            Some(guild) => guild,
-            None => return Err(From::from(ModelError::GuildNotFound)),
-        };
-
-        let reader = guild.read();
-
-        Ok(reader.member_permissions(self.user.read().id))
-    }
-
-    /// Removes a [`Role`] from the member, editing its roles in-place if the
-    /// request was successful.
-    ///
-    /// **Note**: Requires the [Manage Roles] permission.
-    ///
-    /// [`Role`]: struct.Role.html
-    /// [Manage Roles]: permissions/constant.MANAGE_ROLES.html
-    #[cfg(feature = "cache")]
-    pub fn remove_role<R: Into<RoleId>>(&mut self, role_id: R) -> Result<()> {
-        let role_id = role_id.into();
-
-        if !self.roles.contains(&role_id) {
-            return Ok(());
-        }
-
-        match http::remove_member_role(self.guild_id.0, self.user.read().id.0, role_id.0) {
-            Ok(()) => {
-                self.roles.retain(|r| r.0 != role_id.0);
-
-                Ok(())
-            },
-            Err(why) => Err(why),
-        }
-    }
-
-    /// Removes one or multiple [`Role`]s from the member.
-    ///
-    /// **Note**: Requires the [Manage Roles] permission.
-    ///
-    /// [`Role`]: struct.Role.html
-    /// [Manage Roles]: permissions/constant.MANAGE_ROLES.html
-    #[cfg(feature = "cache")]
-    pub fn remove_roles(&mut self, role_ids: &[RoleId]) -> Result<()> {
-        self.roles.retain(|r| !role_ids.contains(r));
-
-        let mut builder = EditMember::default();
-        builder.roles(&self.roles);
-        let map = utils::vecmap_to_json_map(builder.0);
-
-        match http::edit_member(self.guild_id.0, self.user.read().id.0, &map) {
-            Ok(()) => Ok(()),
-            Err(why) => {
-                self.roles.extend_from_slice(role_ids);
-
-                Err(why)
-            },
-        }
-    }
-
-    /// Retrieves the full role data for the user's roles.
-    ///
-    /// This is shorthand for manually searching through the CACHE.
-    ///
-    /// If role data can not be found for the member, then `None` is returned.
-    #[cfg(feature = "cache")]
-    pub fn roles(&self) -> Option<Vec<Role>> {
-        self
-            .guild_id
-            .find()
-            .map(|g| g
-                .read()
-                .roles
-                .values()
-                .filter(|role| self.roles.contains(&role.id))
-                .cloned()
-                .collect())
-    }
-
-    /// Unbans the [`User`] from the guild.
-    ///
-    /// **Note**: Requires the [Ban Members] permission.
-    ///
-    /// # Errors
-    ///
-    /// If the `cache` is enabled, returns a [`ModelError::InvalidPermissions`]
-    /// if the current user does not have permission to perform bans.
-    ///
-    /// [`ModelError::InvalidPermissions`]: enum.ModelError.html#variant.InvalidPermissions
-    /// [`User`]: struct.User.html
-    /// [Ban Members]: permissions/constant.BAN_MEMBERS.html
-    #[cfg(feature = "cache")]
-    pub fn unban(&self) -> Result<()> {
-        http::remove_ban(self.guild_id.0, self.user.read().id.0)
-    }
-}
-
-impl Display for Member {
-    /// Mentions the user so that they receive a notification.
-    ///
-    /// # Examples
-    ///
-    /// ```rust,ignore
-    /// // assumes a `member` has already been bound
-    /// println!("{} is a member!", member);
-    /// ```
-    ///
-    // This is in the format of `<@USER_ID>`.
-    fn fmt(&self, f: &mut Formatter) -> FmtResult {
-        Display::fmt(&self.user.read().mention(), f)
     }
 }
 
@@ -485,16 +106,4 @@
     pub mute: bool,
     /// Vector of Ids of [`Role`]s given to the member.
     pub roles: Vec<RoleId>,
-=======
-        unsafe {
-            let user = &*self.user.as_ptr();
-
-            format!(
-                "{}#{}",
-                self.display_name(),
-                user.discriminator,
-            )
-        }
-    }
->>>>>>> 45673383
 }