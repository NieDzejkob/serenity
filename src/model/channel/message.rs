--- conflicted
+++ resolved
@@ -61,179 +61,7 @@
 }
 
 impl Message {
-<<<<<<< HEAD
-    /// Retrieves the related channel located in the cache.
-    ///
-    /// Returns `None` if the channel is not in the cache.
-    ///
-    /// # Examples
-    ///
-    /// On command, print the name of the channel that a message took place in:
-    ///
-    /// ```rust,no_run
-    /// # #[macro_use] extern crate serenity;
-    /// #
-    /// # fn main() {
-    /// #   use serenity::prelude::*;
-    /// #   struct Handler;
-    /// #
-    /// #   impl EventHandler for Handler {}
-    /// #   let mut client = Client::new("token", Handler).unwrap();
-    /// #
-    /// use serenity::model::channel::Channel;
-    /// use serenity::framework::StandardFramework;
-    ///
-    /// client.with_framework(StandardFramework::new()
-    ///     .configure(|c| c.prefix("~"))
-    ///     .cmd("channelname", channel_name));
-    ///
-    /// command!(channel_name(_ctx, msg) {
-    ///     let _ = match msg.channel() {
-    ///         Some(Channel::Category(c)) => msg.reply(&c.read().name),
-    ///         Some(Channel::Group(c)) => msg.reply(&c.read().name()),
-    ///         Some(Channel::Guild(c)) => msg.reply(&c.read().name),
-    ///         Some(Channel::Private(c)) => {
-    ///             let channel = c.read();
-    ///             let user = channel.recipient.read();
-    ///
-    ///             msg.reply(&format!("DM with {}", user.name.clone()))
-    ///         },
-    ///         None => msg.reply("Unknown"),
-    ///     };
-    /// });
-    /// # }
-    /// ```
-    #[cfg(feature = "cache")]
-    #[inline]
-    pub fn channel(&self) -> Option<Channel> { CACHE.read().channel(self.channel_id) }
-
-    /// A util function for determining whether this message was sent by someone else, or the
-    /// bot.
-    #[cfg(all(feature = "cache", feature = "utils"))]
-    pub fn is_own(&self) -> bool { self.author.id == CACHE.read().user.id }
-
-    /// Deletes the message.
-    ///
-    /// **Note**: The logged in user must either be the author of the message or
-    /// have the [Manage Messages] permission.
-    ///
-    /// # Errors
-    ///
-    /// If the `cache` feature is enabled, then returns a
-    /// [`ModelError::InvalidPermissions`] if the current user does not have
-    /// the required permissions.
-    ///
-    /// [`ModelError::InvalidPermissions`]: enum.ModelError.html#variant.InvalidPermissions
-    /// [`ModelError::InvalidUser`]: enum.ModelError.html#variant.InvalidUser
-    /// [Manage Messages]: permissions/constant.MANAGE_MESSAGES.html
-    pub fn delete(&self) -> Result<()> {
-        #[cfg(feature = "cache")]
-        {
-            let req = Permissions::MANAGE_MESSAGES;
-            let is_author = self.author.id == CACHE.read().user.id;
-            let has_perms = utils::user_has_perms(self.channel_id, req)?;
-
-            if !is_author && !has_perms {
-                return Err(Error::Model(ModelError::InvalidPermissions(req)));
-            }
-        }
-
-        self.channel_id.delete_message(self.id)
-    }
-
-    /// Deletes all of the [`Reaction`]s associated with the message.
-    ///
-    /// **Note**: Requires the [Manage Messages] permission.
-    ///
-    /// # Errors
-    ///
-    /// If the `cache` feature is enabled, then returns a
-    /// [`ModelError::InvalidPermissions`] if the current user does not have
-    /// the required permissions.
-    ///
-    /// [`ModelError::InvalidPermissions`]: enum.ModelError.html#variant.InvalidPermissions
-    /// [`Reaction`]: struct.Reaction.html
-    /// [Manage Messages]: permissions/constant.MANAGE_MESSAGES.html
-    pub fn delete_reactions(&self) -> Result<()> {
-        #[cfg(feature = "cache")]
-        {
-            let req = Permissions::MANAGE_MESSAGES;
-
-            if !utils::user_has_perms(self.channel_id, req)? {
-                return Err(Error::Model(ModelError::InvalidPermissions(req)));
-            }
-        }
-
-        http::delete_message_reactions(self.channel_id.0, self.id.0)
-    }
-
-    /// Edits this message, replacing the original content with new content.
-    ///
-    /// Message editing preserves all unchanged message data.
-    ///
-    /// Refer to the documentation for [`EditMessage`] for more information
-    /// regarding message restrictions and requirements.
-    ///
-    /// **Note**: Requires that the current user be the author of the message.
-    ///
-    /// # Examples
-    ///
-    /// Edit a message with new content:
-    ///
-    /// ```rust,ignore
-    /// // assuming a `message` has already been bound
-    ///
-    /// message.edit(|m| m.content("new content"));
-    /// ```
-    ///
-    /// # Errors
-    ///
-    /// If the `cache` is enabled, returns a [`ModelError::InvalidUser`] if the
-    /// current user is not the author.
-    ///
-    /// Returns a [`ModelError::MessageTooLong`] if the content of the message
-    /// is over [`the limit`], containing the number of unicode code points
-    /// over the limit.
-    ///
-    /// [`ModelError::InvalidUser`]: enum.ModelError.html#variant.InvalidUser
-    /// [`ModelError::MessageTooLong`]: enum.ModelError.html#variant.MessageTooLong
-    /// [`EditMessage`]: ../builder/struct.EditMessage.html
-    /// [`the limit`]: ../builder/struct.EditMessage.html#method.content
-    pub fn edit<F>(&mut self, f: F) -> Result<()>
-        where F: FnOnce(EditMessage) -> EditMessage {
-        #[cfg(feature = "cache")]
-        {
-            if self.author.id != CACHE.read().user.id {
-                return Err(Error::Model(ModelError::InvalidUser));
-            }
-        }
-
-        let mut builder = EditMessage::default();
-
-        if !self.content.is_empty() {
-            builder.content(&self.content);
-        }
-
-        if let Some(embed) = self.embeds.get(0) {
-            builder.embed(|_| CreateEmbed::from(embed.clone()));
-        }
-
-        let map = serenity_utils::vecmap_to_json_map(f(builder).0);
-
-        match http::edit_message(self.channel_id.0, self.id.0, &Value::Object(map)) {
-            Ok(edited) => {
-                mem::replace(self, edited);
-
-                Ok(())
-            },
-            Err(why) => Err(why),
-        }
-    }
-
-    pub(crate) fn transform_content(&mut self) {
-=======
     pub fn transform_content(&mut self) {
->>>>>>> 45673383
         match self.kind {
             MessageType::PinsAdd => {
                 self.content = format!(
