use byteorder::{BigEndian, ByteOrder, LittleEndian, ReadBytesExt, WriteBytesExt};
use constants::VOICE_GATEWAY_VERSION;
use internal::prelude::*;
use internal::ws_impl::{ReceiverExt, SenderExt};
use internal::Timer;
use model::event::VoiceEvent;
use model::id::UserId;
use opus::{
    packet as opus_packet,
    Application as CodingMode,
    Channels,
    Decoder as OpusDecoder,
    Encoder as OpusEncoder,
    SoftClip,
};
use parking_lot::Mutex;
use serde::Deserialize;
use sodiumoxide::crypto::secretbox::{self, Key, Nonce};
use std::collections::HashMap;
use std::io::Write;
use std::net::{SocketAddr, ToSocketAddrs, UdpSocket};
use std::sync::mpsc::{self, Receiver as MpscReceiver, Sender as MpscSender};
use std::sync::Arc;
use std::thread::{self, Builder as ThreadBuilder, JoinHandle};
use std::time::Duration;
use super::audio::{AudioReceiver, AudioType, HEADER_LEN, SAMPLE_RATE, LockedAudio};
use super::connection_info::ConnectionInfo;
use super::{payload, VoiceError, CRYPTO_MODE};
use websocket::client::Url as WebsocketUrl;
use websocket::sync::client::ClientBuilder;
use websocket::sync::stream::{AsTcpStream, TcpStream, TlsStream};
use websocket::sync::Client as WsClient;

type Client = WsClient<TlsStream<TcpStream>>;

enum ReceiverStatus {
    Udp(Vec<u8>),
    Websocket(VoiceEvent),
}

#[allow(dead_code)]
struct ThreadItems {
    rx: MpscReceiver<ReceiverStatus>,
    udp_close_sender: MpscSender<i32>,
    udp_thread: JoinHandle<()>,
    ws_close_sender: MpscSender<i32>,
    ws_thread: JoinHandle<()>,
}

#[allow(dead_code)]
pub struct Connection {
    audio_timer: Timer,
    client: Arc<Mutex<Client>>,
    decoder_map: HashMap<(u32, Channels), OpusDecoder>,
    destination: SocketAddr,
    encoder: OpusEncoder,
    encoder_stereo: bool,
    keepalive_timer: Timer,
    key: Key,
    sequence: u16,
    silence_frames: u8,
    soft_clip: SoftClip,
    speaking: bool,
    ssrc: u32,
    thread_items: ThreadItems,
    timestamp: u32,
    udp: UdpSocket,
    user_id: UserId,
}

impl Connection {
    pub fn new(mut info: ConnectionInfo) -> Result<Connection> {
        let url = generate_url(&mut info.endpoint)?;

        let mut client = ClientBuilder::from_url(&url).connect_secure(None)?;
        client.send_json(&payload::build_identify(&info))?;

        let hello = loop {
            let value = match client.recv_json()? {
                Some(value) => value,
                None => continue,
            };

            match VoiceEvent::deserialize(value)? {
                VoiceEvent::Hello(received_hello) => {
                    break received_hello;
                },
                VoiceEvent::Heartbeat(_) => continue,
                other => {
                    debug!("[Voice] Expected hello/heartbeat; got: {:?}", other);

                    return Err(Error::Voice(VoiceError::ExpectedHandshake));
                },
            }
        };

        if !has_valid_mode(&hello.modes) {
            return Err(Error::Voice(VoiceError::VoiceModeUnavailable));
        }

        let destination = (&info.endpoint[..], hello.port)
            .to_socket_addrs()?
            .next()
            .ok_or(Error::Voice(VoiceError::HostnameResolve))?;

        // Important to note here: the length of the packet can be of either 4
        // or 70 bytes. If it is 4 bytes, then we need to send a 70-byte packet
        // to determine the IP.
        //
        // Past the initial 4 bytes, the packet _must_ be completely empty data.
        //
        // The returned packet will be a null-terminated string of the IP, and
        // the port encoded in LE in the last two bytes of the packet.
        let udp = UdpSocket::bind("0.0.0.0:0")?;

        {
            let mut bytes = [0; 70];

            (&mut bytes[..]).write_u32::<BigEndian>(hello.ssrc)?;
            udp.send_to(&bytes, destination)?;

            let mut bytes = [0; 256];
            let (len, _addr) = udp.recv_from(&mut bytes)?;

            // Find the position in the bytes that contains the first byte of 0,
            // indicating the "end of the address".
            let index = bytes
                .iter()
                .skip(4)
                .position(|&x| x == 0)
                .ok_or(Error::Voice(VoiceError::FindingByte))?;

            let pos = 4 + index;
            let addr = String::from_utf8_lossy(&bytes[4..pos]);
            let port_pos = len - 2;
            let port = (&bytes[port_pos..]).read_u16::<LittleEndian>()?;

            client
                .send_json(&payload::build_select_protocol(addr, port))?;
        }

        let key = encryption_key(&mut client)?;

        let _ = client
            .stream_ref()
            .as_tcp()
            .set_read_timeout(Some(Duration::from_millis(25)));

        let mutexed_client = Arc::new(Mutex::new(client));
        let thread_items = start_threads(Arc::clone(&mutexed_client), &udp)?;

        info!("[Voice] Connected to: {}", info.endpoint);

        let encoder = OpusEncoder::new(SAMPLE_RATE, Channels::Mono, CodingMode::Audio)?;

<<<<<<< HEAD
=======
        let soft_clip = SoftClip::new(Channels::Stereo);

>>>>>>> b71d99fd
        // Per discord dev team's current recommendations:
        // (https://discordapp.com/developers/docs/topics/voice-connections#heartbeating)
        let temp_heartbeat = (hello.heartbeat_interval as f64 * 0.75) as u64;

        Ok(Connection {
            audio_timer: Timer::new(1000 * 60 * 4),
            client: mutexed_client,
            decoder_map: HashMap::new(),
            destination,
            encoder,
            encoder_stereo: false,
<<<<<<< HEAD
            key: key,
            keepalive_timer: Timer::new(temp_heartbeat),
            udp: udp,
=======
            key,
            keepalive_timer: Timer::new(temp_heartbeat),
            udp,
>>>>>>> b71d99fd
            sequence: 0,
            silence_frames: 0,
            soft_clip,
            speaking: false,
            ssrc: hello.ssrc,
            thread_items,
            timestamp: 0,
            user_id: info.user_id,
        })
    }

    #[allow(unused_variables)]
    pub fn cycle(&mut self,
                 sources: &mut Vec<LockedAudio>,
                 receiver: &mut Option<Box<AudioReceiver>>,
                 audio_timer: &mut Timer)
                 -> Result<()> {
        let mut buffer = [0i16; 960 * 2];
        let mut mix_buffer = [0f32; 960 * 2];
        let mut packet = [0u8; 512];
        let mut nonce = secretbox::Nonce([0; 24]);

        if let Some(receiver) = receiver.as_mut() {
            while let Ok(status) = self.thread_items.rx.try_recv() {
                match status {
                    ReceiverStatus::Udp(packet) => {
                        let mut handle = &packet[2..];
                        let seq = handle.read_u16::<BigEndian>()?;
                        let timestamp = handle.read_u32::<BigEndian>()?;
                        let ssrc = handle.read_u32::<BigEndian>()?;

                        nonce.0[..HEADER_LEN]
                            .clone_from_slice(&packet[..HEADER_LEN]);

                        if let Ok(mut decrypted) =
                            secretbox::open(&packet[HEADER_LEN..], &nonce, &self.key) {
                            let channels = opus_packet::get_nb_channels(&decrypted)?;

                            let entry =
                                self.decoder_map.entry((ssrc, channels)).or_insert_with(
                                    || OpusDecoder::new(SAMPLE_RATE, channels).unwrap(),
                                );

                            // Strip RTP Header Extensions (one-byte)
                            if decrypted[0] == 0xBE && decrypted[1] == 0xDE {
                                // Read the length bytes as a big-endian u16.
                                let header_extension_len = BigEndian::read_u16(&decrypted[2..4]);
                                let mut offset = 4;
                                for _ in 0..header_extension_len {
                                    let byte = decrypted[offset];
                                    offset += 1;
                                    if byte == 0 {
                                        continue;
                                    }

                                    offset += 1 + (0b1111 & (byte >> 4)) as usize;
                                }

                                while decrypted[offset] == 0 {
                                    offset += 1;
                                }

                                decrypted = decrypted.split_off(offset);
                            }

                            let len = entry.decode(&decrypted, &mut buffer, false)?;

                            let is_stereo = channels == Channels::Stereo;

                            let b = if is_stereo { len * 2 } else { len };

                            receiver
                                .voice_packet(ssrc, seq, timestamp, is_stereo, &buffer[..b]);
                        }
                    },
                    ReceiverStatus::Websocket(VoiceEvent::Speaking(ev)) => {
                        receiver.speaking_update(ev.ssrc, ev.user_id.0, ev.speaking);
                    },
                    ReceiverStatus::Websocket(other) => {
                        info!("[Voice] Received other websocket data: {:?}", other);
                    },
                }
            }
        } else {
            loop {
                if self.thread_items.rx.try_recv().is_err() {
                    break;
                }
            }
        }

        // Send the voice websocket keepalive if it's time
        if self.keepalive_timer.check() {
            self.client.lock().send_json(&payload::build_keepalive())?;
        }

        // Send UDP keepalive if it's time
        if self.audio_timer.check() {
            let mut bytes = [0; 4];
            (&mut bytes[..]).write_u32::<BigEndian>(self.ssrc)?;
            self.udp.send_to(&bytes, self.destination)?;
        }


        let mut opus_frame = Vec::new();

        let mut len = 0;

        // Walk over all the audio files, removing those which have finished.
        // For this purpose, we need a while loop in Rust.
        let mut i = 0;

        while i < sources.len() {
            let mut finished = false;

            let aud_lock = (&sources[i]).clone();
            let mut aud = aud_lock.lock();

            let vol = aud.volume;
            let skip = !aud.playing;

            {
                let stream = &mut aud.source;

                if skip {
                    i += 1;

                    continue;
                }

                // Assume this for now, at least.
                // We'll be fusing streams, so we can either keep
                // as stereo or downmix to mono.
                let is_stereo = true;
                let source_stereo = stream.is_stereo();

                if is_stereo != self.encoder_stereo {
                    let channels = if is_stereo {
                        Channels::Stereo
                    } else {
                        Channels::Mono
                    };
                    self.encoder = OpusEncoder::new(SAMPLE_RATE, channels, CodingMode::Audio)?;
                    self.encoder_stereo = is_stereo;
                }

                let temp_len = match stream.get_type() {
                    // TODO: decode back to raw, then include.
                    AudioType::Opus => match stream.read_opus_frame() {
                        Some(frame) => {
                            opus_frame = frame;
                            opus_frame.len()
                        },
                        None => 0,
                    },
                    AudioType::Pcm => {
                        let buffer_len = if source_stereo { 960 * 2 } else { 960 };

                        match stream.read_pcm_frame(&mut buffer[..buffer_len]) {
                            Some(len) => len,
                            None => 0,
                        }
                    },
                };

                // May need to force interleave/copy.
                combine_audio(buffer, &mut mix_buffer, source_stereo, vol);

                len = len.max(temp_len);
                i += if temp_len > 0 {
                    1
                } else {
                    sources.remove(i);
                    finished = true;

                    0
                };
            }

            aud.finished = finished;
<<<<<<< HEAD
        };

=======

            if !finished {
                aud.step_frame();
            }
        };

        self.soft_clip.apply(&mut mix_buffer);

>>>>>>> b71d99fd
        if len == 0 {
            if self.silence_frames > 0 {
                self.silence_frames -= 1;

                // Explicit "Silence" frame.
<<<<<<< HEAD
                opus_frame.extend_from_slice(&[0xf, 0x8, 0xf, 0xf, 0xf, 0xe]);
=======
                opus_frame.extend_from_slice(&[0xf8, 0xff, 0xfe]);
>>>>>>> b71d99fd
            } else {
                // Per official guidelines, send 5x silence BEFORE we stop speaking.
                self.set_speaking(false)?;

                audio_timer.await();

                return Ok(());
            }
        } else {
            self.silence_frames = 5;

            for value in &mut buffer[len..] {
                *value = 0;
            }
        }

        self.set_speaking(true)?;

        let index = self.prep_packet(&mut packet, mix_buffer, &opus_frame, nonce)?;
        audio_timer.await();

        self.udp.send_to(&packet[..index], self.destination)?;
        self.audio_timer.reset();

        Ok(())
    }

    fn prep_packet(&mut self,
                   packet: &mut [u8; 512],
                   buffer: [f32; 1920],
                   opus_frame: &[u8],
                   mut nonce: Nonce)
                   -> Result<usize> {
        {
            let mut cursor = &mut packet[..HEADER_LEN];
            cursor.write_all(&[0x80, 0x78])?;
            cursor.write_u16::<BigEndian>(self.sequence)?;
            cursor.write_u32::<BigEndian>(self.timestamp)?;
            cursor.write_u32::<BigEndian>(self.ssrc)?;
        }

        nonce.0[..HEADER_LEN]
            .clone_from_slice(&packet[..HEADER_LEN]);

        let sl_index = packet.len() - 16;
        let buffer_len = if self.encoder_stereo { 960 * 2 } else { 960 };

        let len = if opus_frame.is_empty() {
            self.encoder
                .encode_float(&buffer[..buffer_len], &mut packet[HEADER_LEN..sl_index])?
        } else {
            let len = opus_frame.len();
            packet[HEADER_LEN..HEADER_LEN + len]
                .clone_from_slice(opus_frame);
            len
        };

        let crypted = {
            let slice = &packet[HEADER_LEN..HEADER_LEN + len];
            secretbox::seal(slice, &nonce, &self.key)
        };
        let index = HEADER_LEN + crypted.len();
        packet[HEADER_LEN..index].clone_from_slice(&crypted);

        self.sequence = self.sequence.wrapping_add(1);
        self.timestamp = self.timestamp.wrapping_add(960);

        Ok(HEADER_LEN + crypted.len())
    }

    fn set_speaking(&mut self, speaking: bool) -> Result<()> {
        if self.speaking == speaking {
            return Ok(());
        }

        self.speaking = speaking;

        self.client.lock().send_json(&payload::build_speaking(speaking))
    }
}

impl Drop for Connection {
    fn drop(&mut self) {
        let _ = self.thread_items.udp_close_sender.send(0);
        let _ = self.thread_items.ws_close_sender.send(0);

        info!("[Voice] Disconnected");
    }
}

#[inline]
fn combine_audio(
    raw_buffer: [i16; 1920],
    float_buffer: &mut [f32; 1920],
    true_stereo: bool,
    volume: f32,
) {
    for i in 0..1920 {
        let sample_index = if true_stereo { i } else { i/2 };
        let sample = (raw_buffer[sample_index] as f32) / 32768.0;

<<<<<<< HEAD
        float_buffer[i] = (float_buffer[i] + sample*volume).max(-1.0).min(1.0);
=======
        float_buffer[i] = float_buffer[i] + sample * volume;
>>>>>>> b71d99fd
    }
}

fn generate_url(endpoint: &mut String) -> Result<WebsocketUrl> {
    if endpoint.ends_with(":80") {
        let len = endpoint.len();

        endpoint.truncate(len - 3);
    }

    WebsocketUrl::parse(&format!("wss://{}/?v={}", endpoint, VOICE_GATEWAY_VERSION))
        .or(Err(Error::Voice(VoiceError::EndpointUrl)))
}

#[inline]
fn encryption_key(client: &mut Client) -> Result<Key> {
    loop {
        let value = match client.recv_json()? {
            Some(value) => value,
            None => continue,
        };

        match VoiceEvent::deserialize(value)? {
            VoiceEvent::Ready(ready) => {
                if ready.mode != CRYPTO_MODE {
                    return Err(Error::Voice(VoiceError::VoiceModeInvalid));
                }

                return Key::from_slice(&ready.secret_key)
                    .ok_or(Error::Voice(VoiceError::KeyGen));
            },
            VoiceEvent::Unknown(op, value) => {
                debug!(
                    "[Voice] Expected ready for key; got: op{}/v{:?}",
                    op.num(),
                    value
                );
            },
            _ => {},
        }
    }
}

#[inline]
fn has_valid_mode<T, It> (modes: It) -> bool
where T: for<'a> PartialEq<&'a str>,
      It : IntoIterator<Item=T>
{
    modes.into_iter().any(|s| s == CRYPTO_MODE)
}

#[inline]
fn start_threads(client: Arc<Mutex<Client>>, udp: &UdpSocket) -> Result<ThreadItems> {
    let (udp_close_sender, udp_close_reader) = mpsc::channel();
    let (ws_close_sender, ws_close_reader) = mpsc::channel();

    let current_thread = thread::current();
    let thread_name = current_thread.name().unwrap_or("serenity voice");

    let (tx, rx) = mpsc::channel();
    let tx_clone = tx.clone();
    let udp_clone = udp.try_clone()?;

    let udp_thread = ThreadBuilder::new()
        .name(format!("{} UDP", thread_name))
        .spawn(move || {
            let _ = udp_clone.set_read_timeout(Some(Duration::from_millis(250)));

            let mut buffer = [0; 512];

            loop {
                if let Ok((len, _)) = udp_clone.recv_from(&mut buffer) {
                    let piece = buffer[..len].to_vec();
                    let send = tx.send(ReceiverStatus::Udp(piece));

                    if send.is_err() {
                        return;
                    }
                } else if udp_close_reader.try_recv().is_ok() {
                    return;
                }
            }
        })?;

    let ws_thread = ThreadBuilder::new()
        .name(format!("{} WS", thread_name))
        .spawn(move || loop {
            while let Ok(Some(value)) = client.lock().recv_json() {
                let msg = match VoiceEvent::deserialize(value) {
                    Ok(msg) => msg,
                    Err(why) => {
                        warn!("Error deserializing voice event: {:?}", why);

                        break;
                    },
                };

                if tx_clone.send(ReceiverStatus::Websocket(msg)).is_err() {
                    return;
                }
            }

            if ws_close_reader.try_recv().is_ok() {
                return;
            }

            thread::sleep(Duration::from_millis(25));
        })?;

    Ok(ThreadItems {
        rx: rx,
        udp_close_sender: udp_close_sender,
        udp_thread: udp_thread,
        ws_close_sender: ws_close_sender,
        ws_thread: ws_thread,
    })
}<|MERGE_RESOLUTION|>--- conflicted
+++ resolved
@@ -153,11 +153,8 @@
 
         let encoder = OpusEncoder::new(SAMPLE_RATE, Channels::Mono, CodingMode::Audio)?;
 
-<<<<<<< HEAD
-=======
         let soft_clip = SoftClip::new(Channels::Stereo);
 
->>>>>>> b71d99fd
         // Per discord dev team's current recommendations:
         // (https://discordapp.com/developers/docs/topics/voice-connections#heartbeating)
         let temp_heartbeat = (hello.heartbeat_interval as f64 * 0.75) as u64;
@@ -169,15 +166,9 @@
             destination,
             encoder,
             encoder_stereo: false,
-<<<<<<< HEAD
-            key: key,
-            keepalive_timer: Timer::new(temp_heartbeat),
-            udp: udp,
-=======
             key,
             keepalive_timer: Timer::new(temp_heartbeat),
             udp,
->>>>>>> b71d99fd
             sequence: 0,
             silence_frames: 0,
             soft_clip,
@@ -358,10 +349,6 @@
             }
 
             aud.finished = finished;
-<<<<<<< HEAD
-        };
-
-=======
 
             if !finished {
                 aud.step_frame();
@@ -370,17 +357,12 @@
 
         self.soft_clip.apply(&mut mix_buffer);
 
->>>>>>> b71d99fd
         if len == 0 {
             if self.silence_frames > 0 {
                 self.silence_frames -= 1;
 
                 // Explicit "Silence" frame.
-<<<<<<< HEAD
-                opus_frame.extend_from_slice(&[0xf, 0x8, 0xf, 0xf, 0xf, 0xe]);
-=======
                 opus_frame.extend_from_slice(&[0xf8, 0xff, 0xfe]);
->>>>>>> b71d99fd
             } else {
                 // Per official guidelines, send 5x silence BEFORE we stop speaking.
                 self.set_speaking(false)?;
@@ -482,11 +464,7 @@
         let sample_index = if true_stereo { i } else { i/2 };
         let sample = (raw_buffer[sample_index] as f32) / 32768.0;
 
-<<<<<<< HEAD
-        float_buffer[i] = (float_buffer[i] + sample*volume).max(-1.0).min(1.0);
-=======
         float_buffer[i] = float_buffer[i] + sample * volume;
->>>>>>> b71d99fd
     }
 }
 
